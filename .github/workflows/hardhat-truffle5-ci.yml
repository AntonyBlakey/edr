--- conflicted
+++ resolved
@@ -30,21 +30,13 @@
 
 jobs:
   test_on_windows:
-<<<<<<< HEAD
-    name: Test hardhat-truffle5 on Windows with Node 16
-=======
     name: Test hardhat-truffle5 on Windows with Node 18
->>>>>>> e822bd0e
     runs-on: windows-latest
     steps:
       - uses: actions/checkout@v2
       - uses: actions/setup-node@v2
         with:
-<<<<<<< HEAD
-          node-version: 16
-=======
-          node-version: 18.15
->>>>>>> e822bd0e
+          node-version: 18
           cache: yarn
       - name: Install
         run: yarn --frozen-lockfile
@@ -54,11 +46,7 @@
         run: yarn test
 
   test_on_macos:
-<<<<<<< HEAD
-    name: Test hardhat-truffle5 on MacOS with Node 16
-=======
     name: Test hardhat-truffle5 on MacOS with Node 18
->>>>>>> e822bd0e
     runs-on: macos-latest
     # disable until actions/virtual-environments#4896 is fixed
     if: ${{ false }}
@@ -66,11 +54,7 @@
       - uses: actions/checkout@v2
       - uses: actions/setup-node@v2
         with:
-<<<<<<< HEAD
-          node-version: 16
-=======
-          node-version: 18.15
->>>>>>> e822bd0e
+          node-version: 18
           cache: yarn
       - name: Install
         run: yarn --frozen-lockfile
@@ -84,11 +68,7 @@
     runs-on: ubuntu-latest
     strategy:
       matrix:
-<<<<<<< HEAD
-        node: [16, 18, 20]
-=======
-        node: [18.15]
->>>>>>> e822bd0e
+        node: [18, 20]
     steps:
       - uses: actions/checkout@v2
       - uses: actions/setup-node@v2
