import { Block } from "@ethereumjs/block";
import { RunBlockResult } from "@ethereumjs/vm/dist/runBlock";
import { BN } from "ethereumjs-util";

<<<<<<< HEAD
import { BuildInfo } from "../../../types";
import { HARDHAT_MEMPOOL_SUPPORTED_ORDERS } from "../../constants";
=======
import { BuildInfo, HardhatNetworkChainsConfig } from "../../../types";
>>>>>>> 87df59fc
import { MessageTrace } from "../stack-traces/message-trace";

import type { ReturnData } from "./return-data";

export type NodeConfig = LocalNodeConfig | ForkedNodeConfig;

export function isForkedNodeConfig(
  config: NodeConfig
): config is ForkedNodeConfig {
  return "forkConfig" in config && config.forkConfig !== undefined;
}

interface CommonConfig {
  automine: boolean;
  blockGasLimit: number;
  chainId: number;
  genesisAccounts: GenesisAccount[];
  hardfork: string;
  minGasPrice: BN;
  networkId: number;
  networkName: string;
  allowUnlimitedContractSize?: boolean;
  initialDate?: Date;
  tracingConfig?: TracingConfig;
  initialBaseFeePerGas?: number;
<<<<<<< HEAD
  mempoolOrder: MempoolOrder;
  coinbase: string;
=======
  chains: HardhatNetworkChainsConfig;
>>>>>>> 87df59fc
}

export type LocalNodeConfig = CommonConfig;

export interface ForkConfig {
  jsonRpcUrl: string;
  blockNumber?: number;
}

export interface ForkedNodeConfig extends CommonConfig {
  forkConfig: ForkConfig;
  forkCachePath?: string;
}

export interface TracingConfig {
  buildInfos?: BuildInfo[];
}

export type IntervalMiningConfig = number | [number, number];

export type MempoolOrder = typeof HARDHAT_MEMPOOL_SUPPORTED_ORDERS[number];

export interface GenesisAccount {
  privateKey: string;
  balance: string | number | BN;
}

export type AccessListBufferItem = [Buffer, Buffer[]];

export interface CallParams {
  to?: Buffer;
  from: Buffer;
  gasLimit: BN;
  value: BN;
  data: Buffer;
  // We use this access list format because @ethereumjs/tx access list data
  // forces us to use it or stringify them
  accessList?: AccessListBufferItem[];
  // Fee params
  gasPrice?: BN;
  maxFeePerGas?: BN;
  maxPriorityFeePerGas?: BN;
}

export type TransactionParams =
  | LegacyTransactionParams
  | AccessListTransactionParams
  | EIP1559TransactionParams;

interface BaseTransactionParams {
  // `to` should be undefined for contract creation
  to?: Buffer;
  from: Buffer;
  gasLimit: BN;
  value: BN;
  data: Buffer;
  nonce: BN;
}

export interface LegacyTransactionParams extends BaseTransactionParams {
  gasPrice: BN;
}

export interface AccessListTransactionParams extends BaseTransactionParams {
  gasPrice: BN;
  // We use this access list format because @ethereumjs/tx access list data
  // forces us to use it or stringify them
  accessList: AccessListBufferItem[];
  // We don't include chainId as it's not necessary, the node
  // already knows its chainId, and the Eth module must validate it
}

export interface EIP1559TransactionParams extends BaseTransactionParams {
  accessList: AccessListBufferItem[];
  maxFeePerGas: BN;
  maxPriorityFeePerGas: BN;
}

export interface FilterParams {
  fromBlock: BN;
  toBlock: BN;
  addresses: Buffer[];
  normalizedTopics: Array<Array<Buffer | null> | null>;
}

export interface Snapshot {
  id: number;
  date: Date;
  latestBlock: Block;
  stateRoot: Buffer;
  txPoolSnapshotId: number;
  blockTimeOffsetSeconds: BN;
  nextBlockTimestamp: BN;
  irregularStatesByBlockNumber: Map<string, Buffer>;
  userProvidedNextBlockBaseFeePerGas: BN | undefined;
  coinbase: string;
}

export type SendTransactionResult =
  | string
  | MineBlockResult
  | MineBlockResult[];

export interface MineBlockResult {
  block: Block;
  blockResult: RunBlockResult;
  traces: GatherTracesResult[];
}

export interface RunCallResult extends GatherTracesResult {
  result: ReturnData;
}

export interface EstimateGasResult extends GatherTracesResult {
  estimation: BN;
}

export interface GatherTracesResult {
  trace: MessageTrace | undefined;
  error?: Error;
  consoleLogMessages: string[];
}

export interface FeeHistory {
  oldestBlock: BN;
  baseFeePerGas: BN[];
  gasUsedRatio: number[];
  reward?: BN[][];
}<|MERGE_RESOLUTION|>--- conflicted
+++ resolved
@@ -2,12 +2,8 @@
 import { RunBlockResult } from "@ethereumjs/vm/dist/runBlock";
 import { BN } from "ethereumjs-util";
 
-<<<<<<< HEAD
-import { BuildInfo } from "../../../types";
 import { HARDHAT_MEMPOOL_SUPPORTED_ORDERS } from "../../constants";
-=======
 import { BuildInfo, HardhatNetworkChainsConfig } from "../../../types";
->>>>>>> 87df59fc
 import { MessageTrace } from "../stack-traces/message-trace";
 
 import type { ReturnData } from "./return-data";
@@ -33,12 +29,9 @@
   initialDate?: Date;
   tracingConfig?: TracingConfig;
   initialBaseFeePerGas?: number;
-<<<<<<< HEAD
   mempoolOrder: MempoolOrder;
   coinbase: string;
-=======
   chains: HardhatNetworkChainsConfig;
->>>>>>> 87df59fc
 }
 
 export type LocalNodeConfig = CommonConfig;
