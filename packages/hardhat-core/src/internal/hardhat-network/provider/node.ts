import { Block, HeaderData } from "@nomicfoundation/ethereumjs-block";
import { Common } from "@nomicfoundation/ethereumjs-common";
import {
  AccessListEIP2930Transaction,
  FeeMarketEIP1559Transaction,
  Transaction,
  TypedTransaction,
} from "@nomicfoundation/ethereumjs-tx";
import {
  Address,
  ECDSASignature,
  bigIntToBuffer,
  bufferToHex,
  ecsign,
  hashPersonalMessage,
  privateToAddress,
  setLengthLeft,
  toBuffer,
  bufferToBigInt,
} from "@nomicfoundation/ethereumjs-util";
import { SignTypedDataVersion, signTypedData } from "@metamask/eth-sig-util";
import chalk from "chalk";
import { randomBytes } from "crypto";
import debug from "debug";
import EventEmitter from "events";

import * as BigIntUtils from "../../util/bigint";
import { CompilerInput, CompilerOutput } from "../../../types";
import { HardforkHistoryConfig } from "../../../types/config";
import { HARDHAT_NETWORK_SUPPORTED_HARDFORKS } from "../../constants";
import {
  HARDHAT_NETWORK_DEFAULT_INITIAL_BASE_FEE_PER_GAS,
  HARDHAT_NETWORK_DEFAULT_MAX_PRIORITY_FEE_PER_GAS,
} from "../../core/config/default-config";
import { assertHardhatInvariant, HardhatError } from "../../core/errors";
import { RpcDebugTracingConfig } from "../../core/jsonrpc/types/input/debugTraceTransaction";
import {
  InternalError,
  InvalidArgumentsError,
  InvalidInputError,
  TransactionExecutionError,
} from "../../core/providers/errors";
import { HardhatMetadata } from "../../core/jsonrpc/types/output/metadata";
import { Reporter } from "../../sentry/reporter";
import { getDifferenceInSeconds } from "../../util/date";
import {
  getHardforkName,
  hardforkGte,
  HardforkName,
} from "../../util/hardforks";
import { getPackageJson } from "../../util/packageInfo";
import { createModelsAndDecodeBytecodes } from "../stack-traces/compiler-to-model";
import { ConsoleLogger } from "../stack-traces/consoleLogger";
import { ContractsIdentifier } from "../stack-traces/contracts-identifier";
import {
  isCreateTrace,
  isPrecompileTrace,
  MessageTrace,
} from "../stack-traces/message-trace";
import {
  encodeSolidityStackTrace,
  SolidityError,
} from "../stack-traces/solidity-errors";
import { SolidityStackTrace } from "../stack-traces/solidity-stack-trace";
import { SolidityTracer } from "../stack-traces/solidityTracer";
import { VmTraceDecoder } from "../stack-traces/vm-trace-decoder";
import { VMTracer } from "../stack-traces/vm-tracer";

import "./ethereumjs-workarounds";
import { rpcQuantityToBigInt } from "../../core/jsonrpc/types/base-types";
import { JsonRpcClient } from "../jsonrpc/client";
import { bloomFilter, Filter, filterLogs, LATEST_BLOCK, Type } from "./filter";
import { ForkBlockchain } from "./fork/ForkBlockchain";
import { HardhatBlockchain } from "./HardhatBlockchain";
import {
  CallParams,
  EstimateGasResult,
  FeeHistory,
  FilterParams,
  GatherTracesResult,
  GenesisAccount,
  isForkedNodeConfig,
  MempoolOrder,
  MineBlockResult,
  NodeConfig,
  RunCallResult,
  SendTransactionResult,
  Snapshot,
  TracingConfig,
  TransactionParams,
} from "./node-types";
import {
  getRpcBlock,
  getRpcReceiptOutputsFromLocalBlockExecution,
  RpcLogOutput,
  RpcReceiptOutput,
  shouldShowTransactionTypeForHardfork,
} from "./output";
import { ReturnData } from "./return-data";
import { FakeSenderAccessListEIP2930Transaction } from "./transactions/FakeSenderAccessListEIP2930Transaction";
import { FakeSenderEIP1559Transaction } from "./transactions/FakeSenderEIP1559Transaction";
import { FakeSenderTransaction } from "./transactions/FakeSenderTransaction";
import { TxPool } from "./TxPool";
import { TransactionQueue } from "./TransactionQueue";
import { HardhatBlockchainInterface } from "./types/HardhatBlockchainInterface";
import { Bloom } from "./utils/bloom";
import { getCurrentTimestamp } from "./utils/getCurrentTimestamp";
import { makeCommon } from "./utils/makeCommon";
import { makeForkClient } from "./utils/makeForkClient";
import { putGenesisBlock } from "./utils/putGenesisBlock";
import { txMapToArray } from "./utils/txMapToArray";
import { RandomBufferGenerator } from "./utils/random";
import { RunBlockResult, RunTxResult, VMAdapter } from "./vm/vm-adapter";
import { BlockBuilder } from "./vm/block-builder";
import { ExitCode, Exit } from "./vm/exit";
import { createVm } from "./vm/creation";

const log = debug("hardhat:core:hardhat-network:node");

/* eslint-disable @nomiclabs/hardhat-internal-rules/only-hardhat-error */

export class HardhatNode extends EventEmitter {
  public static async create(
    config: NodeConfig
  ): Promise<[Common, HardhatNode]> {
    const {
      automine,
      genesisAccounts,
      blockGasLimit,
      tracingConfig,
      minGasPrice,
      mempoolOrder,
      networkId,
      chainId,
    } = config;

    let blockchain: HardhatBlockchainInterface;
    let initialBlockTimeOffset: bigint | undefined;
    let nextBlockBaseFeePerGas: bigint | undefined;
    let forkNetworkId: number | undefined;
    let forkBlockNum: bigint | undefined;
    let forkBlockHash: string | undefined;
    let hardforkActivations: HardforkHistoryConfig = new Map();

    const initialBaseFeePerGasConfig =
      config.initialBaseFeePerGas !== undefined
        ? BigInt(config.initialBaseFeePerGas)
        : undefined;

    const hardfork = getHardforkName(config.hardfork);
    const mixHashGenerator = RandomBufferGenerator.create("randomMixHashSeed");
    let forkClient: JsonRpcClient | undefined;

    const common = makeCommon(config);

    if (isForkedNodeConfig(config)) {
      const {
        forkClient: _forkClient,
        forkBlockNumber,
        forkBlockTimestamp,
        forkBlockHash: _forkBlockHash,
      } = await makeForkClient(config.forkConfig, config.forkCachePath);
      forkClient = _forkClient;

      forkNetworkId = forkClient.getNetworkId();
      forkBlockNum = forkBlockNumber;
      forkBlockHash = _forkBlockHash;

      this._validateHardforks(
        config.forkConfig.blockNumber,
        common,
        forkNetworkId
      );

      blockchain = new ForkBlockchain(forkClient, forkBlockNumber, common);

      initialBlockTimeOffset = BigInt(
        getDifferenceInSeconds(new Date(forkBlockTimestamp), new Date())
      );

      // If the hardfork is London or later we need a base fee per gas for the
      // first local block. If initialBaseFeePerGas config was provided we use
      // that. Otherwise, what we do depends on the block we forked from. If
      // it's an EIP-1559 block we don't need to do anything here, as we'll
      // end up automatically computing the next base fee per gas based on it.
      if (hardforkGte(hardfork, HardforkName.LONDON)) {
        if (initialBaseFeePerGasConfig !== undefined) {
          nextBlockBaseFeePerGas = initialBaseFeePerGasConfig;
        } else {
          const latestBlock = await blockchain.getLatestBlock();
          if (latestBlock.header.baseFeePerGas === undefined) {
            nextBlockBaseFeePerGas = BigInt(
              HARDHAT_NETWORK_DEFAULT_INITIAL_BASE_FEE_PER_GAS
            );
          }
        }
      }

      if (config.chains.has(forkNetworkId)) {
        hardforkActivations = config.chains.get(forkNetworkId)!.hardforkHistory;
      }
    } else {
      blockchain = new HardhatBlockchain(common);

      if (config.initialDate !== undefined) {
        initialBlockTimeOffset = BigInt(
          getDifferenceInSeconds(config.initialDate, new Date())
        );
      }
    }

    const currentHardfork = common.hardfork();

    const vm = await createVm(common, blockchain, config, (blockNumber) =>
      selectHardfork(
        forkBlockNum,
        currentHardfork,
        hardforkActivations,
        blockNumber
      )
    );

    if (!isForkedNodeConfig(config)) {
      const genesisBlockBaseFeePerGas = hardforkGte(
        hardfork,
        HardforkName.LONDON
      )
        ? initialBaseFeePerGasConfig ??
          BigInt(HARDHAT_NETWORK_DEFAULT_INITIAL_BASE_FEE_PER_GAS)
        : undefined;

      await putGenesisBlock(
        blockchain as HardhatBlockchain,
        common,
        config,
        await vm.getStateRoot(),
        hardfork,
        mixHashGenerator.next(),
        genesisBlockBaseFeePerGas
      );
    }

    const txPool = new TxPool(
      (address) => vm.getAccount(address),
      BigInt(blockGasLimit),
      common
    );

    const instanceId = bufferToBigInt(randomBytes(32));

    const node = new HardhatNode(
      vm,
<<<<<<< HEAD
=======
      instanceId,
      stateManager,
>>>>>>> b2d8c63d
      blockchain,
      txPool,
      common,
      hardforkActivations,
      automine,
      minGasPrice,
      initialBlockTimeOffset,
      mempoolOrder,
      config.coinbase,
      genesisAccounts,
      networkId,
      chainId,
      hardfork,
      mixHashGenerator,
      tracingConfig,
      forkNetworkId,
      forkBlockNum,
      forkBlockHash,
      nextBlockBaseFeePerGas,
      forkClient
    );

    return [common, node];
  }

  private static _validateHardforks(
    forkBlockNumber: number | undefined,
    common: Common,
    remoteChainId: number
  ): void {
    if (!common.gteHardfork("spuriousDragon")) {
      throw new InternalError(
        `Invalid hardfork selected in Hardhat Network's config.

The hardfork must be at least spuriousDragon, but ${common.hardfork()} was given.`
      );
    }

    if (forkBlockNumber !== undefined) {
      let upstreamCommon: Common;
      try {
        upstreamCommon = new Common({ chain: remoteChainId });
      } catch {
        // If ethereumjs doesn't have a common it will throw and we won't have
        // info about the activation block of each hardfork, so we don't run
        // this validation.
        return;
      }

      upstreamCommon.setHardforkByBlockNumber(forkBlockNumber);

      if (!upstreamCommon.gteHardfork("spuriousDragon")) {
        throw new InternalError(
          `Cannot fork ${upstreamCommon.chainName()} from block ${forkBlockNumber}.

Hardhat Network's forking functionality only works with blocks from at least spuriousDragon.`
        );
      }
    }
  }

  private readonly _localAccounts: Map<string, Buffer> = new Map(); // address => private key
  private readonly _impersonatedAccounts: Set<string> = new Set(); // address

  private _nextBlockTimestamp: bigint = 0n;
  private _userProvidedNextBlockBaseFeePerGas?: bigint;

  private _lastFilterId: bigint = 0n;
  private _filters: Map<string, Filter> = new Map();

  private _nextSnapshotId = 1; // We start in 1 to mimic Ganache
  private readonly _snapshots: Snapshot[] = [];

  private readonly _vmTracer: VMTracer;
  private readonly _vmTraceDecoder: VmTraceDecoder;
  private readonly _solidityTracer: SolidityTracer;
  private readonly _consoleLogger: ConsoleLogger = new ConsoleLogger();
  private _failedStackTraces = 0;

  // blockNumber => state root
  private _irregularStatesByBlockNumber: Map<bigint, Buffer> = new Map();

  private constructor(
<<<<<<< HEAD
    private readonly _vm: VMAdapter,
=======
    private readonly _vm: VM,
    private readonly _instanceId: bigint,
    private readonly _stateManager: StateManager,
>>>>>>> b2d8c63d
    private readonly _blockchain: HardhatBlockchainInterface,
    private readonly _txPool: TxPool,
    private readonly _common: Common,
    private _hardforkActivations: HardforkHistoryConfig,
    private _automine: boolean,
    private _minGasPrice: bigint,
    private _blockTimeOffsetSeconds: bigint = 0n,
    private _mempoolOrder: MempoolOrder,
    private _coinbase: string,
    genesisAccounts: GenesisAccount[],
    private readonly _configNetworkId: number,
    private readonly _configChainId: number,
    public readonly hardfork: HardforkName,
    private _mixHashGenerator: RandomBufferGenerator,
    tracingConfig?: TracingConfig,
    private _forkNetworkId?: number,
    private _forkBlockNumber?: bigint,
    private _forkBlockHash?: string,
    nextBlockBaseFee?: bigint,
    private _forkClient?: JsonRpcClient
  ) {
    super();

    this._initLocalAccounts(genesisAccounts);

    if (nextBlockBaseFee !== undefined) {
      this.setUserProvidedNextBlockBaseFeePerGas(nextBlockBaseFee);
    }

    this._vmTracer = new VMTracer(this._vm, this._common, false);
    this._vmTracer.enableTracing();

    const contractsIdentifier = new ContractsIdentifier();
    this._vmTraceDecoder = new VmTraceDecoder(contractsIdentifier);
    this._solidityTracer = new SolidityTracer();

    if (tracingConfig === undefined || tracingConfig.buildInfos === undefined) {
      return;
    }

    try {
      for (const buildInfo of tracingConfig.buildInfos) {
        const bytecodes = createModelsAndDecodeBytecodes(
          buildInfo.solcVersion,
          buildInfo.input,
          buildInfo.output
        );

        for (const bytecode of bytecodes) {
          this._vmTraceDecoder.addBytecode(bytecode);
        }
      }
    } catch (error) {
      console.warn(
        chalk.yellow(
          "The Hardhat Network tracing engine could not be initialized. Run Hardhat with --verbose to learn more."
        )
      );

      log(
        "Hardhat Network tracing disabled: ContractsIdentifier failed to be initialized. Please report this to help us improve Hardhat.\n",
        error
      );

      if (error instanceof Error) {
        Reporter.reportError(error);
      }
    }
  }

  public async getSignedTransaction(
    txParams: TransactionParams
  ): Promise<TypedTransaction> {
    const senderAddress = bufferToHex(txParams.from);

    const pk = this._localAccounts.get(senderAddress);
    if (pk !== undefined) {
      let tx: TypedTransaction;

      if ("maxFeePerGas" in txParams) {
        tx = FeeMarketEIP1559Transaction.fromTxData(txParams, {
          common: this._common,
        });
      } else if ("accessList" in txParams) {
        tx = AccessListEIP2930Transaction.fromTxData(txParams, {
          common: this._common,
        });
      } else {
        tx = Transaction.fromTxData(txParams, { common: this._common });
      }

      return tx.sign(pk);
    }

    if (this._impersonatedAccounts.has(senderAddress)) {
      return this._getFakeTransaction(txParams);
    }

    throw new InvalidInputError(`unknown account ${senderAddress}`);
  }

  public async sendTransaction(
    tx: TypedTransaction
  ): Promise<SendTransactionResult> {
    if (!this._automine) {
      return this._addPendingTransaction(tx);
    }

    await this._validateAutominedTx(tx);

    if (
      this._txPool.hasPendingTransactions() ||
      this._txPool.hasQueuedTransactions()
    ) {
      return this._mineTransactionAndPending(tx);
    }

    return this._mineTransaction(tx);
  }

  public async mineBlock(timestamp?: bigint): Promise<MineBlockResult> {
    const timestampAndOffset = this._calculateTimestampAndOffset(timestamp);
    let [blockTimestamp] = timestampAndOffset;
    const [, offsetShouldChange, newOffset] = timestampAndOffset;

    const needsTimestampIncrease =
      await this._timestampClashesWithPreviousBlockOne(blockTimestamp);
    if (needsTimestampIncrease) {
      blockTimestamp += 1n;
    }

    let result: MineBlockResult;
    try {
      result = await this._mineBlockWithPendingTxs(blockTimestamp);
    } catch (err) {
      if (err instanceof Error) {
        if (err?.message.includes("sender doesn't have enough funds")) {
          throw new InvalidInputError(err.message, err);
        }

        // Some network errors are HardhatErrors, and can end up here when forking
        if (HardhatError.isHardhatError(err)) {
          throw err;
        }

        throw new TransactionExecutionError(err);
      }

      // eslint-disable-next-line @nomiclabs/hardhat-internal-rules/only-hardhat-error
      throw err;
    }

    await this._saveBlockAsSuccessfullyRun(result.block, result.blockResult);

    if (needsTimestampIncrease) {
      this.increaseTime(1n);
    }

    if (offsetShouldChange) {
      this.setTimeIncrement(newOffset);
    }

    this._resetNextBlockTimestamp();
    this._resetUserProvidedNextBlockBaseFeePerGas();

    return result;
  }

  /**
   * Mines `count` blocks with a difference of `interval` seconds between their
   * timestamps.
   *
   * Returns an array with the results of the blocks that were really mined (the
   * ones that were reserved are not included).
   */
  public async mineBlocks(
    count: bigint = 1n,
    interval: bigint = 1n
  ): Promise<MineBlockResult[]> {
    if (count === 0n) {
      // nothing to do
      return [];
    }

    const mineBlockResults: MineBlockResult[] = [];

    // we always mine the first block, and we don't apply the interval for it
    mineBlockResults.push(await this.mineBlock());

    // helper function to mine a block with a timstamp that respects the
    // interval
    const mineBlock = async () => {
      const nextTimestamp =
        (await this.getLatestBlock()).header.timestamp + interval;
      mineBlockResults.push(await this.mineBlock(nextTimestamp));
    };

    // then we mine any pending transactions
    while (
      count > mineBlockResults.length &&
      this._txPool.hasPendingTransactions()
    ) {
      await mineBlock();
    }

    // If there is at least one remaining block, we mine one. This way, we
    // guarantee that there's an empty block immediately before and after the
    // reservation. This makes the logging easier to get right.
    if (count > mineBlockResults.length) {
      await mineBlock();
    }

    const remainingBlockCount = count - BigInt(mineBlockResults.length);

    // There should be at least 2 blocks left for the reservation to work,
    // because we always mine a block after it. But here we use a bigger
    // number to err on the safer side.
    if (remainingBlockCount <= 5) {
      // if there are few blocks left to mine, we just mine them
      while (count > mineBlockResults.length) {
        await mineBlock();
      }

      return mineBlockResults;
    }

    // otherwise, we reserve a range and mine the last one
    const latestBlock = await this.getLatestBlock();
    this._blockchain.reserveBlocks(
      remainingBlockCount - 1n,
      interval,
      await this._vm.getStateRoot(),
      await this.getBlockTotalDifficulty(latestBlock),
      (await this.getLatestBlock()).header.baseFeePerGas
    );

    await mineBlock();

    return mineBlockResults;
  }

  public async runCall(
    call: CallParams,
    blockNumberOrPending: bigint | "pending"
  ): Promise<RunCallResult> {
    let txParams: TransactionParams;

    const nonce = await this._getNonce(
      new Address(call.from),
      blockNumberOrPending
    );

    if (
      call.gasPrice !== undefined ||
      !this.isEip1559Active(blockNumberOrPending)
    ) {
      txParams = {
        gasPrice: 0n,
        nonce,
        ...call,
      };
    } else {
      const maxFeePerGas = call.maxFeePerGas ?? call.maxPriorityFeePerGas ?? 0n;
      const maxPriorityFeePerGas = call.maxPriorityFeePerGas ?? 0n;

      txParams = {
        ...call,
        nonce,
        maxFeePerGas,
        maxPriorityFeePerGas,
        accessList: call.accessList ?? [],
      };
    }

    const tx = await this._getFakeTransaction(txParams);

    const result = await this._runInBlockContext(
      blockNumberOrPending,
      async () => this._runTxAndRevertMutations(tx, blockNumberOrPending, true)
    );

    const traces = await this._gatherTraces(result);

    return {
      ...traces,
      result: new ReturnData(result.returnValue),
    };
  }

  public async getAccountBalance(
    address: Address,
    blockNumberOrPending?: bigint | "pending"
  ): Promise<bigint> {
    if (blockNumberOrPending === undefined) {
      blockNumberOrPending = this.getLatestBlockNumber();
    }

    const account = await this._runInBlockContext(blockNumberOrPending, () =>
      this._vm.getAccount(address)
    );

    return account.balance;
  }

  public async getNextConfirmedNonce(
    address: Address,
    blockNumberOrPending: bigint | "pending"
  ): Promise<bigint> {
    const account = await this._runInBlockContext(blockNumberOrPending, () =>
      this._vm.getAccount(address)
    );

    return account.nonce;
  }

  public async getAccountNextPendingNonce(address: Address): Promise<bigint> {
    return this._txPool.getNextPendingNonce(address);
  }

  public async getCodeFromTrace(
    trace: MessageTrace | undefined,
    blockNumberOrPending: bigint | "pending"
  ): Promise<Buffer> {
    if (
      trace === undefined ||
      isPrecompileTrace(trace) ||
      isCreateTrace(trace)
    ) {
      return Buffer.from("");
    }

    return this.getCode(new Address(trace.address), blockNumberOrPending);
  }

  public async getLatestBlock(): Promise<Block> {
    return this._blockchain.getLatestBlock();
  }

  public getLatestBlockNumber(): bigint {
    return this._blockchain.getLatestBlockNumber();
  }

  public async getPendingBlockAndTotalDifficulty(): Promise<[Block, bigint]> {
    return this._runInPendingBlockContext(async () => {
      const block = await this._blockchain.getLatestBlock();
      const totalDifficulty = await this._blockchain.getTotalDifficulty(
        block.hash()
      );

      return [block, totalDifficulty];
    });
  }

  public async getLocalAccountAddresses(): Promise<string[]> {
    return [...this._localAccounts.keys()];
  }

  public getBlockGasLimit(): bigint {
    return this._txPool.getBlockGasLimit();
  }

  public async estimateGas(
    callParams: CallParams,
    blockNumberOrPending: bigint | "pending"
  ): Promise<EstimateGasResult> {
    // We get the CallParams and transform it into a TransactionParams to be
    // able to run it.
    const nonce = await this._getNonce(
      new Address(callParams.from),
      blockNumberOrPending
    );

    // TODO: This is more complex in Geth, we should make sure we aren't missing
    //  anything here.

    const feePriceFields = await this._getEstimateGasFeePriceFields(
      callParams,
      blockNumberOrPending
    );

    let txParams: TransactionParams;

    if ("gasPrice" in feePriceFields) {
      if (callParams.accessList === undefined) {
        // Legacy tx
        txParams = {
          ...callParams,
          nonce,
          gasPrice: feePriceFields.gasPrice,
        };
      } else {
        // Access list tx
        txParams = {
          ...callParams,
          nonce,
          gasPrice: feePriceFields.gasPrice,
          accessList: callParams.accessList ?? [],
        };
      }
    } else {
      // EIP-1559 tx
      txParams = {
        ...callParams,
        nonce,
        maxFeePerGas: feePriceFields.maxFeePerGas,
        maxPriorityFeePerGas: feePriceFields.maxPriorityFeePerGas,
        accessList: callParams.accessList ?? [],
      };
    }

    const tx = await this._getFakeTransaction(txParams);

    // TODO: This may not work if there are multiple txs in the mempool and
    //  the one being estimated won't fit in the first block, or maybe even
    //  if the state accessed by the tx changes after it is executed within
    //  the first block.
    const result = await this._runInBlockContext(blockNumberOrPending, () =>
      this._runTxAndRevertMutations(tx, blockNumberOrPending)
    );

    let vmTrace = this._vmTracer.getLastTopLevelMessageTrace();
    const vmTracerError = this._vmTracer.getLastError();
    this._vmTracer.clearLastError();

    if (vmTrace !== undefined) {
      vmTrace = this._vmTraceDecoder.tryToDecodeMessageTrace(vmTrace);
    }

    const consoleLogMessages = await this._getConsoleLogMessages(
      vmTrace,
      vmTracerError
    );

    // This is only considered if the call to _runTxAndRevertMutations doesn't
    // manage errors
    if (result.exit.isError()) {
      return {
        estimation: this.getBlockGasLimit(),
        trace: vmTrace,
        error: await this._manageErrors(result, vmTrace, vmTracerError),
        consoleLogMessages,
      };
    }

    const initialEstimation = result.gasUsed;

    return {
      estimation: await this._correctInitialEstimation(
        blockNumberOrPending,
        txParams,
        initialEstimation
      ),
      trace: vmTrace,
      consoleLogMessages,
    };
  }

  public async getGasPrice(): Promise<bigint> {
    const nextBlockBaseFeePerGas = await this.getNextBlockBaseFeePerGas();

    if (nextBlockBaseFeePerGas === undefined) {
      // We return a hardcoded value for networks without EIP-1559
      return 8n * 10n ** 9n;
    }

    const suggestedPriorityFeePerGas = 10n ** 9n;
    return nextBlockBaseFeePerGas + suggestedPriorityFeePerGas;
  }

  public async getMaxPriorityFeePerGas(): Promise<bigint> {
    return BigInt(HARDHAT_NETWORK_DEFAULT_MAX_PRIORITY_FEE_PER_GAS);
  }

  public getCoinbaseAddress(): Address {
    return Address.fromString(this._coinbase);
  }

  public async getStorageAt(
    address: Address,
    positionIndex: bigint,
    blockNumberOrPending: bigint | "pending"
  ): Promise<Buffer> {
    const key = setLengthLeft(bigIntToBuffer(positionIndex), 32);

    const data = await this._runInBlockContext(blockNumberOrPending, () =>
      this._vm.getContractStorage(address, key)
    );

    const EXPECTED_DATA_SIZE = 32;
    if (data.length < EXPECTED_DATA_SIZE) {
      return Buffer.concat(
        [Buffer.alloc(EXPECTED_DATA_SIZE - data.length, 0), data],
        EXPECTED_DATA_SIZE
      );
    }

    return data;
  }

  public async getBlockByNumber(pending: "pending"): Promise<Block>;
  public async getBlockByNumber(
    blockNumberOrPending: bigint | "pending"
  ): Promise<Block | undefined>;

  public async getBlockByNumber(
    blockNumberOrPending: bigint | "pending"
  ): Promise<Block | undefined> {
    if (blockNumberOrPending === "pending") {
      return this._runInPendingBlockContext(() =>
        this._blockchain.getLatestBlock()
      );
    }

    const block = await this._blockchain.getBlock(blockNumberOrPending);
    return block ?? undefined;
  }

  public async getBlockByHash(blockHash: Buffer): Promise<Block | undefined> {
    const block = await this._blockchain.getBlock(blockHash);
    return block ?? undefined;
  }

  public async getBlockByTransactionHash(
    hash: Buffer
  ): Promise<Block | undefined> {
    const block = await this._blockchain.getBlockByTransactionHash(hash);
    return block ?? undefined;
  }

  public async getBlockTotalDifficulty(block: Block): Promise<bigint> {
    return this._blockchain.getTotalDifficulty(block.hash());
  }

  public async getCode(
    address: Address,
    blockNumberOrPending: bigint | "pending"
  ): Promise<Buffer> {
    return this._runInBlockContext(blockNumberOrPending, () =>
      this._vm.getContractCode(address)
    );
  }

  public getNextBlockTimestamp(): bigint {
    return this._nextBlockTimestamp;
  }

  public setNextBlockTimestamp(timestamp: bigint) {
    this._nextBlockTimestamp = timestamp;
  }

  public getTimeIncrement(): bigint {
    return this._blockTimeOffsetSeconds;
  }

  public setTimeIncrement(timeIncrement: bigint) {
    this._blockTimeOffsetSeconds = timeIncrement;
  }

  public increaseTime(increment: bigint) {
    this._blockTimeOffsetSeconds += increment;
  }

  public setUserProvidedNextBlockBaseFeePerGas(baseFeePerGas: bigint) {
    this._userProvidedNextBlockBaseFeePerGas = baseFeePerGas;
  }

  public getUserProvidedNextBlockBaseFeePerGas(): bigint | undefined {
    return this._userProvidedNextBlockBaseFeePerGas;
  }

  private _resetUserProvidedNextBlockBaseFeePerGas() {
    this._userProvidedNextBlockBaseFeePerGas = undefined;
  }

  public async getNextBlockBaseFeePerGas(): Promise<bigint | undefined> {
    if (!this.isEip1559Active()) {
      return undefined;
    }

    const userDefined = this.getUserProvidedNextBlockBaseFeePerGas();
    if (userDefined !== undefined) {
      return userDefined;
    }

    const latestBlock = await this.getLatestBlock();
    return latestBlock.header.calcNextBaseFee();
  }

  public async getPendingTransaction(
    hash: Buffer
  ): Promise<TypedTransaction | undefined> {
    return this._txPool.getTransactionByHash(hash)?.data;
  }

  public async getTransactionReceipt(
    hash: Buffer | string
  ): Promise<RpcReceiptOutput | undefined> {
    const hashBuffer = hash instanceof Buffer ? hash : toBuffer(hash);
    const receipt = await this._blockchain.getTransactionReceipt(hashBuffer);
    return receipt ?? undefined;
  }

  public async getPendingTransactions(): Promise<TypedTransaction[]> {
    const txPoolPending = txMapToArray(this._txPool.getPendingTransactions());
    const txPoolQueued = txMapToArray(this._txPool.getQueuedTransactions());
    return txPoolPending.concat(txPoolQueued);
  }

  public async signPersonalMessage(
    address: Address,
    data: Buffer
  ): Promise<ECDSASignature> {
    const messageHash = hashPersonalMessage(data);
    const privateKey = this._getLocalAccountPrivateKey(address);

    return ecsign(messageHash, privateKey);
  }

  public async signTypedDataV4(
    address: Address,
    typedData: any
  ): Promise<string> {
    const privateKey = this._getLocalAccountPrivateKey(address);

    return signTypedData({
      privateKey,
      version: SignTypedDataVersion.V4,
      data: typedData,
    });
  }

  public getStackTraceFailuresCount(): number {
    return this._failedStackTraces;
  }

  public async takeSnapshot(): Promise<number> {
    const id = this._nextSnapshotId;

    const snapshot: Snapshot = {
      id,
      date: new Date(),
      latestBlock: await this.getLatestBlock(),
      stateRoot: await this._vm.makeSnapshot(),
      txPoolSnapshotId: this._txPool.snapshot(),
      blockTimeOffsetSeconds: this.getTimeIncrement(),
      nextBlockTimestamp: this.getNextBlockTimestamp(),
      irregularStatesByBlockNumber: this._irregularStatesByBlockNumber,
      userProvidedNextBlockBaseFeePerGas:
        this.getUserProvidedNextBlockBaseFeePerGas(),
      coinbase: this.getCoinbaseAddress().toString(),
      mixHashGenerator: this._mixHashGenerator.clone(),
    };

    this._irregularStatesByBlockNumber = new Map(
      this._irregularStatesByBlockNumber
    );

    this._snapshots.push(snapshot);
    this._nextSnapshotId += 1;

    return id;
  }

  public async revertToSnapshot(id: number): Promise<boolean> {
    const snapshotIndex = this._getSnapshotIndex(id);
    if (snapshotIndex === undefined) {
      return false;
    }

    const snapshot = this._snapshots[snapshotIndex];

    // We compute a new offset such that
    //  now + new_offset === snapshot_date + old_offset
    const now = new Date();
    const offsetToSnapshotInMillis = snapshot.date.valueOf() - now.valueOf();
    const offsetToSnapshotInSecs = Math.ceil(offsetToSnapshotInMillis / 1000);
    const newOffset =
      snapshot.blockTimeOffsetSeconds + BigInt(offsetToSnapshotInSecs);

    // We delete all following blocks, changes the state root, and all the
    // relevant Node fields.
    //
    // Note: There's no need to copy the maps here, as snapshots can only be
    // used once
    this._blockchain.deleteLaterBlocks(snapshot.latestBlock);
    this._irregularStatesByBlockNumber = snapshot.irregularStatesByBlockNumber;
    const irregularStateOrUndefined = this._irregularStatesByBlockNumber.get(
      (await this.getLatestBlock()).header.number
    );
    await this._vm.restoreContext(
      irregularStateOrUndefined ?? snapshot.stateRoot
    );
    this.setTimeIncrement(newOffset);
    this.setNextBlockTimestamp(snapshot.nextBlockTimestamp);
    this._txPool.revert(snapshot.txPoolSnapshotId);

    if (snapshot.userProvidedNextBlockBaseFeePerGas !== undefined) {
      this.setUserProvidedNextBlockBaseFeePerGas(
        snapshot.userProvidedNextBlockBaseFeePerGas
      );
    } else {
      this._resetUserProvidedNextBlockBaseFeePerGas();
    }

    this._coinbase = snapshot.coinbase;

    this._mixHashGenerator = snapshot.mixHashGenerator;

    // We delete this and the following snapshots, as they can only be used
    // once in Ganache
    this._snapshots.splice(snapshotIndex);

    return true;
  }

  public async newFilter(
    filterParams: FilterParams,
    isSubscription: boolean
  ): Promise<bigint> {
    filterParams = await this._computeFilterParams(filterParams, true);

    const filterId = this._getNextFilterId();
    this._filters.set(this._filterIdToFiltersKey(filterId), {
      id: filterId,
      type: Type.LOGS_SUBSCRIPTION,
      criteria: {
        fromBlock: filterParams.fromBlock,
        toBlock: filterParams.toBlock,
        addresses: filterParams.addresses,
        normalizedTopics: filterParams.normalizedTopics,
      },
      deadline: this._newDeadline(),
      hashes: [],
      logs: await this.getLogs(filterParams),
      subscription: isSubscription,
    });

    return filterId;
  }

  public async newBlockFilter(isSubscription: boolean): Promise<bigint> {
    const block = await this.getLatestBlock();

    const filterId = this._getNextFilterId();
    this._filters.set(this._filterIdToFiltersKey(filterId), {
      id: filterId,
      type: Type.BLOCK_SUBSCRIPTION,
      deadline: this._newDeadline(),
      hashes: [bufferToHex(block.header.hash())],
      logs: [],
      subscription: isSubscription,
    });

    return filterId;
  }

  public async newPendingTransactionFilter(
    isSubscription: boolean
  ): Promise<bigint> {
    const filterId = this._getNextFilterId();

    this._filters.set(this._filterIdToFiltersKey(filterId), {
      id: filterId,
      type: Type.PENDING_TRANSACTION_SUBSCRIPTION,
      deadline: this._newDeadline(),
      hashes: [],
      logs: [],
      subscription: isSubscription,
    });

    return filterId;
  }

  public async uninstallFilter(
    filterId: bigint,
    subscription: boolean
  ): Promise<boolean> {
    const key = this._filterIdToFiltersKey(filterId);
    const filter = this._filters.get(key);

    if (filter === undefined) {
      return false;
    }

    if (
      (filter.subscription && !subscription) ||
      (!filter.subscription && subscription)
    ) {
      return false;
    }

    this._filters.delete(key);
    return true;
  }

  public async getFilterChanges(
    filterId: bigint
  ): Promise<string[] | RpcLogOutput[] | undefined> {
    const key = this._filterIdToFiltersKey(filterId);
    const filter = this._filters.get(key);
    if (filter === undefined) {
      return undefined;
    }

    filter.deadline = this._newDeadline();
    switch (filter.type) {
      case Type.BLOCK_SUBSCRIPTION:
      case Type.PENDING_TRANSACTION_SUBSCRIPTION:
        const hashes = filter.hashes;
        filter.hashes = [];
        return hashes;
      case Type.LOGS_SUBSCRIPTION:
        const logs = filter.logs;
        filter.logs = [];
        return logs;
    }

    return undefined;
  }

  public async getFilterLogs(
    filterId: bigint
  ): Promise<RpcLogOutput[] | undefined> {
    const key = this._filterIdToFiltersKey(filterId);
    const filter = this._filters.get(key);
    if (filter === undefined) {
      return undefined;
    }

    const logs = filter.logs;
    filter.logs = [];
    filter.deadline = this._newDeadline();
    return logs;
  }

  public async getLogs(filterParams: FilterParams): Promise<RpcLogOutput[]> {
    filterParams = await this._computeFilterParams(filterParams, false);
    return this._blockchain.getLogs(filterParams);
  }

  public async addCompilationResult(
    solcVersion: string,
    compilerInput: CompilerInput,
    compilerOutput: CompilerOutput
  ): Promise<boolean> {
    let bytecodes;
    try {
      bytecodes = createModelsAndDecodeBytecodes(
        solcVersion,
        compilerInput,
        compilerOutput
      );
    } catch (error) {
      console.warn(
        chalk.yellow(
          "The Hardhat Network tracing engine could not be updated. Run Hardhat with --verbose to learn more."
        )
      );

      log(
        "ContractsIdentifier failed to be updated. Please report this to help us improve Hardhat.\n",
        error
      );

      return false;
    }

    for (const bytecode of bytecodes) {
      this._vmTraceDecoder.addBytecode(bytecode);
    }

    return true;
  }

  public addImpersonatedAccount(address: Buffer): true {
    this._impersonatedAccounts.add(bufferToHex(address));
    return true;
  }

  public removeImpersonatedAccount(address: Buffer): boolean {
    return this._impersonatedAccounts.delete(bufferToHex(address));
  }

  public setAutomine(automine: boolean) {
    this._automine = automine;
  }

  public getAutomine() {
    return this._automine;
  }

  public async setBlockGasLimit(gasLimit: bigint | number) {
    this._txPool.setBlockGasLimit(gasLimit);
    await this._txPool.updatePendingAndQueued();
  }

  public async setMinGasPrice(minGasPrice: bigint) {
    this._minGasPrice = minGasPrice;
  }

  public async dropTransaction(hash: Buffer): Promise<boolean> {
    const removed = this._txPool.removeTransaction(hash);

    if (removed) {
      return true;
    }

    const isTransactionMined = await this._isTransactionMined(hash);
    if (isTransactionMined) {
      throw new InvalidArgumentsError(
        `Transaction ${bufferToHex(
          hash
        )} cannot be dropped because it's already mined`
      );
    }

    return false;
  }

  public async setAccountBalance(
    address: Address,
    newBalance: bigint
  ): Promise<void> {
    const account = await this._vm.getAccount(address);
    account.balance = newBalance;
    await this._vm.putAccount(address, account);
    await this._persistIrregularWorldState();
  }

  public async setAccountCode(
    address: Address,
    newCode: Buffer
  ): Promise<void> {
    await this._vm.putContractCode(address, newCode);
    await this._persistIrregularWorldState();
  }

  public async setNextConfirmedNonce(
    address: Address,
    newNonce: bigint
  ): Promise<void> {
    if (!this._txPool.isEmpty()) {
      throw new InternalError(
        "Cannot set account nonce when the transaction pool is not empty"
      );
    }
    const account = await this._vm.getAccount(address);
    if (newNonce < account.nonce) {
      throw new InvalidInputError(
        `New nonce (${newNonce.toString()}) must not be smaller than the existing nonce (${account.nonce.toString()})`
      );
    }
    account.nonce = newNonce;
    await this._vm.putAccount(address, account);
    await this._persistIrregularWorldState();
  }

  public async setStorageAt(
    address: Address,
    positionIndex: bigint,
    value: Buffer
  ) {
    await this._vm.putContractStorage(
      address,
      setLengthLeft(bigIntToBuffer(positionIndex), 32),
      value
    );
    await this._persistIrregularWorldState();
  }

  public async traceTransaction(hash: Buffer, config: RpcDebugTracingConfig) {
    const block = await this.getBlockByTransactionHash(hash);
    if (block === undefined) {
      throw new InvalidInputError(
        `Unable to find a block containing transaction ${bufferToHex(hash)}`
      );
    }

    return this._runInBlockContext(block.header.number - 1n, async () => {
      return this._vm.traceTransaction(hash, block, config);
    });
  }

  public async getFeeHistory(
    blockCount: bigint,
    newestBlock: bigint | "pending",
    rewardPercentiles: number[]
  ): Promise<FeeHistory> {
    const latestBlock = this.getLatestBlockNumber();
    const pendingBlockNumber = latestBlock + 1n;

    const resolvedNewestBlock =
      newestBlock === "pending" ? pendingBlockNumber : newestBlock;

    const oldestBlock = BigIntUtils.max(
      resolvedNewestBlock - blockCount + 1n,
      0n
    );

    // This is part of a temporary fix to https://github.com/NomicFoundation/hardhat/issues/2380
    const rangeIncludesRemoteBlocks =
      this._forkBlockNumber !== undefined &&
      oldestBlock <= this._forkBlockNumber;

    const baseFeePerGas: bigint[] = [];
    const gasUsedRatio: number[] = [];
    const reward: bigint[][] = [];

    const lastBlock = resolvedNewestBlock + 1n;

    // This is part of a temporary fix to https://github.com/NomicFoundation/hardhat/issues/2380
    if (rangeIncludesRemoteBlocks) {
      try {
        const lastRemoteBlock = BigIntUtils.min(
          BigInt(this._forkBlockNumber!),
          lastBlock
        );

        const remoteBlockCount = lastRemoteBlock - oldestBlock + 1n;

        const remoteValues = await this._forkClient!.getFeeHistory(
          remoteBlockCount,
          lastRemoteBlock,
          rewardPercentiles
        );

        baseFeePerGas.push(...remoteValues.baseFeePerGas);
        gasUsedRatio.push(...remoteValues.gasUsedRatio);
        if (remoteValues.reward !== undefined) {
          reward.push(...remoteValues.reward);
        }
      } catch (e) {
        // TODO: we can return less blocks here still be compliant with the spec
        throw new InternalError(
          "Remote node did not answer to eth_feeHistory correctly",
          e instanceof Error ? e : undefined
        );
      }
    }

    // We get the pending block here, and only if necessary, as it's something
    // costly to do.
    let pendingBlock: Block | undefined;
    if (lastBlock >= pendingBlockNumber) {
      pendingBlock = await this.getBlockByNumber("pending");
    }

    // This is part of a temporary fix to https://github.com/NomicFoundation/hardhat/issues/2380
    const firstLocalBlock = !rangeIncludesRemoteBlocks
      ? oldestBlock
      : BigIntUtils.min(BigInt(this._forkBlockNumber!), lastBlock) + 1n;

    for (
      let blockNumber = firstLocalBlock; // This is part of a temporary fix to https://github.com/NomicFoundation/hardhat/issues/2380
      blockNumber <= lastBlock;
      blockNumber++
    ) {
      if (blockNumber < pendingBlockNumber) {
        // We know the block exists
        const block = (await this.getBlockByNumber(blockNumber))!;
        baseFeePerGas.push(block.header.baseFeePerGas ?? 0n);

        if (blockNumber < lastBlock) {
          gasUsedRatio.push(this._getGasUsedRatio(block));

          if (rewardPercentiles.length > 0) {
            reward.push(await this._getRewards(block, rewardPercentiles));
          }
        }
      } else if (blockNumber === pendingBlockNumber) {
        // This can only be run with EIP-1559, so this exists
        baseFeePerGas.push((await this.getNextBlockBaseFeePerGas())!);

        if (blockNumber < lastBlock) {
          gasUsedRatio.push(this._getGasUsedRatio(pendingBlock!));

          if (rewardPercentiles.length > 0) {
            // We don't compute this for the pending block, as there's no
            // effective miner fee yet.
            reward.push(rewardPercentiles.map((_) => 0n));
          }
        }
      } else if (blockNumber === pendingBlockNumber + 1n) {
        baseFeePerGas.push(pendingBlock!.header.calcNextBaseFee());
      } else {
        assertHardhatInvariant(false, "This should never happen");
      }
    }

    return {
      oldestBlock,
      baseFeePerGas,
      gasUsedRatio,
      reward: rewardPercentiles.length > 0 ? reward : undefined,
    };
  }

  public async setCoinbase(coinbase: Address) {
    this._coinbase = coinbase.toString();
  }

  private _getGasUsedRatio(block: Block): number {
    const FLOATS_PRECISION = 100_000;

    return (
      Number(
        (block.header.gasUsed * BigInt(FLOATS_PRECISION)) /
          block.header.gasLimit
      ) / FLOATS_PRECISION
    );
  }

  private async _getRewards(
    block: Block,
    rewardPercentiles: number[]
  ): Promise<bigint[]> {
    const FLOATS_PRECISION = 100_000;

    if (block.transactions.length === 0) {
      return rewardPercentiles.map((_) => 0n);
    }

    const receipts = await Promise.all(
      block.transactions
        .map((tx) => tx.hash())
        .map((hash) => this.getTransactionReceipt(hash))
    );

    const effectiveGasRewardAndGas = receipts
      .map((r, i) => {
        const tx = block.transactions[i];
        const baseFeePerGas = block.header.baseFeePerGas ?? 0n;

        // reward = min(maxPriorityFeePerGas, maxFeePerGas - baseFeePerGas)
        let effectiveGasReward: bigint;
        if ("maxPriorityFeePerGas" in tx) {
          effectiveGasReward = tx.maxFeePerGas - baseFeePerGas;
          if (tx.maxPriorityFeePerGas < effectiveGasReward) {
            effectiveGasReward = tx.maxPriorityFeePerGas;
          }
        } else {
          effectiveGasReward = tx.gasPrice - baseFeePerGas;
        }

        return {
          effectiveGasReward,
          gasUsed: rpcQuantityToBigInt(r?.gasUsed!),
        };
      })
      .sort((a, b) =>
        BigIntUtils.cmp(a.effectiveGasReward, b.effectiveGasReward)
      );

    return rewardPercentiles.map((p) => {
      let gasUsed = 0n;
      const targetGas =
        (block.header.gasLimit * BigInt(Math.ceil(p * FLOATS_PRECISION))) /
        BigInt(100 * FLOATS_PRECISION);

      for (const values of effectiveGasRewardAndGas) {
        gasUsed += values.gasUsed;

        if (targetGas <= gasUsed) {
          return values.effectiveGasReward;
        }
      }

      return effectiveGasRewardAndGas[effectiveGasRewardAndGas.length - 1]
        .effectiveGasReward;
    });
  }

  private async _addPendingTransaction(tx: TypedTransaction): Promise<string> {
    await this._txPool.addTransaction(tx);
    await this._notifyPendingTransaction(tx);
    return bufferToHex(tx.hash());
  }

  private async _mineTransaction(
    tx: TypedTransaction
  ): Promise<MineBlockResult> {
    await this._addPendingTransaction(tx);
    return this.mineBlock();
  }

  private async _mineTransactionAndPending(
    tx: TypedTransaction
  ): Promise<MineBlockResult[]> {
    const snapshotId = await this.takeSnapshot();

    let result;
    try {
      const txHash = await this._addPendingTransaction(tx);
      result = await this._mineBlocksUntilTransactionIsIncluded(txHash);
    } catch (err) {
      await this.revertToSnapshot(snapshotId);
      throw err;
    }

    this._removeSnapshot(snapshotId);
    return result;
  }

  private async _mineBlocksUntilTransactionIsIncluded(
    txHash: string
  ): Promise<MineBlockResult[]> {
    const results = [];
    let txReceipt;
    do {
      if (!this._txPool.hasPendingTransactions()) {
        throw new TransactionExecutionError(
          "Failed to mine transaction for unknown reason, this should never happen"
        );
      }
      results.push(await this.mineBlock());
      txReceipt = await this.getTransactionReceipt(txHash);
    } while (txReceipt === undefined);

    while (this._txPool.hasPendingTransactions()) {
      results.push(await this.mineBlock());
    }

    return results;
  }

  private async _gatherTraces(
    result: RunTxResult
  ): Promise<GatherTracesResult> {
    let vmTrace = this._vmTracer.getLastTopLevelMessageTrace();
    const vmTracerError = this._vmTracer.getLastError();
    this._vmTracer.clearLastError();

    if (vmTrace !== undefined) {
      vmTrace = this._vmTraceDecoder.tryToDecodeMessageTrace(vmTrace);
    }

    const consoleLogMessages = await this._getConsoleLogMessages(
      vmTrace,
      vmTracerError
    );

    const error = await this._manageErrors(result, vmTrace, vmTracerError);

    return {
      trace: vmTrace,
      consoleLogMessages,
      error,
    };
  }

  private async _validateAutominedTx(tx: TypedTransaction) {
    let sender: Address;
    try {
      sender = tx.getSenderAddress(); // verifies signature as a side effect
    } catch (e) {
      if (e instanceof Error) {
        throw new InvalidInputError(e.message);
      }

      // eslint-disable-next-line @nomiclabs/hardhat-internal-rules/only-hardhat-error
      throw e;
    }

    // validate nonce
    const nextPendingNonce = await this._txPool.getNextPendingNonce(sender);
    const txNonce = tx.nonce;

    const expectedNonceMsg = `Expected nonce to be ${nextPendingNonce.toString()} but got ${txNonce.toString()}.`;
    if (txNonce > nextPendingNonce) {
      throw new InvalidInputError(
        `Nonce too high. ${expectedNonceMsg} Note that transactions can't be queued when automining.`
      );
    }
    if (txNonce < nextPendingNonce) {
      throw new InvalidInputError(`Nonce too low. ${expectedNonceMsg}`);
    }

    // validate gas price
    const txPriorityFee =
      "gasPrice" in tx ? tx.gasPrice : tx.maxPriorityFeePerGas;
    if (txPriorityFee < this._minGasPrice) {
      throw new InvalidInputError(
        `Transaction gas price is ${txPriorityFee.toString()}, which is below the minimum of ${this._minGasPrice.toString()}`
      );
    }

    // Validate that maxFeePerGas >= next block's baseFee
    const nextBlockGasFee = await this.getNextBlockBaseFeePerGas();
    if (nextBlockGasFee !== undefined) {
      if ("maxFeePerGas" in tx) {
        if (nextBlockGasFee > tx.maxFeePerGas) {
          throw new InvalidInputError(
            `Transaction maxFeePerGas (${tx.maxFeePerGas.toString()}) is too low for the next block, which has a baseFeePerGas of ${nextBlockGasFee.toString()}`
          );
        }
      } else {
        if (nextBlockGasFee > tx.gasPrice) {
          throw new InvalidInputError(
            `Transaction gasPrice (${tx.gasPrice.toString()}) is too low for the next block, which has a baseFeePerGas of ${nextBlockGasFee.toString()}`
          );
        }
      }
    }
  }

  /**
   * Mines a new block with as many pending txs as possible, adding it to
   * the VM's blockchain.
   *
   * This method reverts any modification to the state manager if it throws.
   */
  private async _mineBlockWithPendingTxs(
    blockTimestamp: bigint
  ): Promise<MineBlockResult> {
    const parentBlock = await this.getLatestBlock();

    const coinbase = this.getCoinbaseAddress();
    const headerData: HeaderData = {
      gasLimit: this.getBlockGasLimit(),
      coinbase,
      nonce: this.isPostMergeHardfork()
        ? "0x0000000000000000"
        : "0x0000000000000042",
      timestamp: blockTimestamp,
    };

    if (this.isPostMergeHardfork()) {
      headerData.mixHash = this._getNextMixHash();
    }

    headerData.baseFeePerGas = await this.getNextBlockBaseFeePerGas();

    const blockBuilder = new BlockBuilder(this._vm, this._common, {
      parentBlock,
      headerData,
    });
    await blockBuilder.startBlock();

    try {
      const traces: GatherTracesResult[] = [];

      const blockGasLimit = this.getBlockGasLimit();
      const minTxFee = this._getMinimalTransactionFee();
      const pendingTxs = this._txPool.getPendingTransactions();
      const transactionQueue = new TransactionQueue(
        pendingTxs,
        this._mempoolOrder,
        headerData.baseFeePerGas
      );

      let tx = transactionQueue.getNextTransaction();

      const results = [];
      const receipts = [];

      while (
        blockGasLimit - blockBuilder.getGasUsed() >= minTxFee &&
        tx !== undefined
      ) {
        if (
          !this._isTxMinable(tx, headerData.baseFeePerGas) ||
          tx.gasLimit > blockGasLimit - blockBuilder.getGasUsed()
        ) {
          transactionQueue.removeLastSenderTransactions();
        } else {
          const txResult = await blockBuilder.addTransaction(tx);

          traces.push(await this._gatherTraces(txResult));
          results.push(txResult);
          receipts.push(txResult.receipt);
        }

        tx = transactionQueue.getNextTransaction();
      }

      const minerReward = this._common.param("pow", "minerReward");
      await blockBuilder.addRewards([[coinbase, minerReward]]);
      const block = await blockBuilder.seal();
      await this._blockchain.putBlock(block);

      await this._txPool.updatePendingAndQueued();

      return {
        block,
        blockResult: {
          results,
          receipts,
          stateRoot: block.header.stateRoot,
          logsBloom: block.header.logsBloom,
          receiptsRoot: block.header.receiptTrie,
          gasUsed: block.header.gasUsed,
        },
        traces,
      };
    } catch (err) {
      await blockBuilder.revert();
      throw err;
    }
  }

  private _getMinimalTransactionFee(): bigint {
    // Typically 21_000 gas
    return this._common.param("gasPrices", "tx");
  }

  private async _getFakeTransaction(
    txParams: TransactionParams
  ): Promise<
    | FakeSenderTransaction
    | FakeSenderAccessListEIP2930Transaction
    | FakeSenderEIP1559Transaction
  > {
    const sender = new Address(txParams.from);

    if ("maxFeePerGas" in txParams && txParams.maxFeePerGas !== undefined) {
      return new FakeSenderEIP1559Transaction(sender, txParams, {
        common: this._common,
      });
    }

    if ("accessList" in txParams && txParams.accessList !== undefined) {
      return new FakeSenderAccessListEIP2930Transaction(sender, txParams, {
        common: this._common,
      });
    }

    return new FakeSenderTransaction(sender, txParams, {
      common: this._common,
    });
  }

  private _getSnapshotIndex(id: number): number | undefined {
    for (const [i, snapshot] of this._snapshots.entries()) {
      if (snapshot.id === id) {
        return i;
      }

      // We already removed the snapshot we are looking for
      if (snapshot.id > id) {
        return undefined;
      }
    }

    return undefined;
  }

  private _removeSnapshot(id: number) {
    const snapshotIndex = this._getSnapshotIndex(id);
    if (snapshotIndex === undefined) {
      return;
    }
    this._snapshots.splice(snapshotIndex);
  }

  private _initLocalAccounts(genesisAccounts: GenesisAccount[]) {
    const privateKeys = genesisAccounts.map((acc) => toBuffer(acc.privateKey));
    for (const pk of privateKeys) {
      this._localAccounts.set(bufferToHex(privateToAddress(pk)), pk);
    }
  }

  private async _getConsoleLogMessages(
    vmTrace: MessageTrace | undefined,
    vmTracerError: Error | undefined
  ): Promise<string[]> {
    if (vmTrace === undefined || vmTracerError !== undefined) {
      log(
        "Could not print console log. Please report this to help us improve Hardhat.\n",
        vmTracerError
      );

      return [];
    }

    return this._consoleLogger.getLogMessages(vmTrace);
  }

  private async _manageErrors(
    vmResult: RunTxResult,
    vmTrace: MessageTrace | undefined,
    vmTracerError: Error | undefined
  ): Promise<SolidityError | TransactionExecutionError | undefined> {
    if (!vmResult.exit.isError()) {
      return undefined;
    }

    let stackTrace: SolidityStackTrace | undefined;

    try {
      if (vmTrace === undefined || vmTracerError !== undefined) {
        throw vmTracerError;
      }

      stackTrace = this._solidityTracer.getStackTrace(vmTrace);
    } catch (err) {
      this._failedStackTraces += 1;
      log(
        "Could not generate stack trace. Please report this to help us improve Hardhat.\n",
        err
      );
    }

    const exitCode = vmResult.exit;

    const isExitCode = exitCode instanceof Exit;

    // If this is not a VM error, or if it's an internal VM error, we just
    // rethrow. An example of a non-VmError being thrown here is an HTTP error
    // coming from the ForkedStateManager.
    if (!isExitCode || exitCode.kind === ExitCode.INTERNAL_ERROR) {
      throw exitCode;
    }

    if (exitCode.kind === ExitCode.CODESIZE_EXCEEDS_MAXIMUM) {
      if (stackTrace !== undefined) {
        return encodeSolidityStackTrace(
          "Transaction ran out of gas",
          stackTrace
        );
      }

      return new TransactionExecutionError("Transaction ran out of gas");
    }

    if (exitCode.kind === ExitCode.OUT_OF_GAS) {
      // if the error is an out of gas, we ignore the inferred error in the
      // trace
      return new TransactionExecutionError("Transaction ran out of gas");
    }

    const returnData = new ReturnData(vmResult.returnValue);

    let returnDataExplanation;
    if (returnData.isEmpty()) {
      returnDataExplanation = "without reason string";
    } else if (returnData.isErrorReturnData()) {
      returnDataExplanation = `with reason "${returnData.decodeError()}"`;
    } else if (returnData.isPanicReturnData()) {
      const panicCode = returnData.decodePanic().toString(16);
      returnDataExplanation = `with panic code "0x${panicCode}"`;
    } else {
      returnDataExplanation = "with unrecognized return data or custom error";
    }

    if (exitCode.kind === ExitCode.REVERT) {
      const fallbackMessage = `VM Exception while processing transaction: revert ${returnDataExplanation}`;

      if (stackTrace !== undefined) {
        return encodeSolidityStackTrace(fallbackMessage, stackTrace);
      }

      return new TransactionExecutionError(fallbackMessage);
    }

    if (stackTrace !== undefined) {
      return encodeSolidityStackTrace(
        `Transaction failed: revert ${returnDataExplanation}`,
        stackTrace
      );
    }

    return new TransactionExecutionError(
      `Transaction reverted ${returnDataExplanation}`
    );
  }

  private _calculateTimestampAndOffset(
    timestamp?: bigint
  ): [bigint, boolean, bigint] {
    let blockTimestamp: bigint;
    let offsetShouldChange: boolean;
    let newOffset: bigint = 0n;
    const currentTimestamp = BigInt(getCurrentTimestamp());

    // if timestamp is not provided, we check nextBlockTimestamp, if it is
    // set, we use it as the timestamp instead. If it is not set, we use
    // time offset + real time as the timestamp.
    if (timestamp === undefined || timestamp === 0n) {
      if (this.getNextBlockTimestamp() === 0n) {
        blockTimestamp = currentTimestamp + this.getTimeIncrement();
        offsetShouldChange = false;
      } else {
        blockTimestamp = this.getNextBlockTimestamp();
        offsetShouldChange = true;
      }
    } else {
      offsetShouldChange = true;
      blockTimestamp = timestamp;
    }

    if (offsetShouldChange) {
      newOffset = blockTimestamp - currentTimestamp;
    }

    return [blockTimestamp, offsetShouldChange, newOffset];
  }

  private _resetNextBlockTimestamp() {
    this.setNextBlockTimestamp(0n);
  }

  private async _notifyPendingTransaction(tx: TypedTransaction) {
    this._filters.forEach((filter) => {
      if (filter.type === Type.PENDING_TRANSACTION_SUBSCRIPTION) {
        const hash = bufferToHex(tx.hash());
        if (filter.subscription) {
          this._emitEthEvent(filter.id, hash);
          return;
        }

        filter.hashes.push(hash);
      }
    });
  }

  private _getLocalAccountPrivateKey(sender: Address): Buffer {
    const senderAddress = sender.toString();
    if (!this._localAccounts.has(senderAddress)) {
      throw new InvalidInputError(`unknown account ${senderAddress}`);
    }

    return this._localAccounts.get(senderAddress)!;
  }

  /**
   * Saves a block as successfully run. This method requires that the block
   * was added to the blockchain.
   */
  private async _saveBlockAsSuccessfullyRun(
    block: Block,
    runBlockResult: RunBlockResult
  ) {
    const receipts = getRpcReceiptOutputsFromLocalBlockExecution(
      block,
      runBlockResult,
      shouldShowTransactionTypeForHardfork(this._common)
    );

    this._blockchain.addTransactionReceipts(receipts);

    const td = await this.getBlockTotalDifficulty(block);
    const rpcLogs: RpcLogOutput[] = [];
    for (const receipt of receipts) {
      rpcLogs.push(...receipt.logs);
    }

    this._filters.forEach((filter, key) => {
      if (filter.deadline.valueOf() < new Date().valueOf()) {
        this._filters.delete(key);
      }

      switch (filter.type) {
        case Type.BLOCK_SUBSCRIPTION:
          const hash = block.hash();
          if (filter.subscription) {
            this._emitEthEvent(
              filter.id,
              getRpcBlock(
                block,
                td,
                shouldShowTransactionTypeForHardfork(this._common),
                false
              )
            );
            return;
          }

          filter.hashes.push(bufferToHex(hash));
          break;
        case Type.LOGS_SUBSCRIPTION:
          if (
            bloomFilter(
              new Bloom(block.header.logsBloom),
              filter.criteria!.addresses,
              filter.criteria!.normalizedTopics
            )
          ) {
            const logs = filterLogs(rpcLogs, filter.criteria!);
            if (logs.length === 0) {
              return;
            }

            if (filter.subscription) {
              logs.forEach((rpcLog) => {
                this._emitEthEvent(filter.id, rpcLog);
              });
              return;
            }

            filter.logs.push(...logs);
          }
          break;
      }
    });
  }

  private async _timestampClashesWithPreviousBlockOne(
    blockTimestamp: bigint
  ): Promise<boolean> {
    const latestBlock = await this.getLatestBlock();
    const latestBlockTimestamp = latestBlock.header.timestamp;

    return latestBlockTimestamp === blockTimestamp;
  }

  private async _runInBlockContext<T>(
    blockNumberOrPending: bigint | "pending",
    action: () => Promise<T>
  ): Promise<T> {
    if (blockNumberOrPending === "pending") {
      return this._runInPendingBlockContext(action);
    }

    if (blockNumberOrPending === this.getLatestBlockNumber()) {
      return action();
    }

    const block = await this.getBlockByNumber(blockNumberOrPending);
    if (block === undefined) {
      // TODO handle this better
      throw new Error(
        `Block with number ${blockNumberOrPending.toString()} doesn't exist. This should never happen.`
      );
    }

    const currentStateRoot = await this._vm.getStateRoot();
    await this._setBlockContext(block);
    try {
      return await action();
    } finally {
      await this._vm.restoreContext(currentStateRoot);
    }
  }

  private async _runInPendingBlockContext<T>(action: () => Promise<T>) {
    const snapshotId = await this.takeSnapshot();
    try {
      await this.mineBlock();
      return await action();
    } finally {
      await this.revertToSnapshot(snapshotId);
    }
  }

  private async _setBlockContext(block: Block): Promise<void> {
    const irregularStateOrUndefined = this._irregularStatesByBlockNumber.get(
      block.header.number
    );

    await this._vm.setBlockContext(block, irregularStateOrUndefined);
  }

  private async _correctInitialEstimation(
    blockNumberOrPending: bigint | "pending",
    txParams: TransactionParams,
    initialEstimation: bigint
  ): Promise<bigint> {
    let tx = await this._getFakeTransaction({
      ...txParams,
      gasLimit: initialEstimation,
    });

    if (tx.getBaseFee() >= initialEstimation) {
      initialEstimation = tx.getBaseFee() + 1n;

      tx = await this._getFakeTransaction({
        ...txParams,
        gasLimit: initialEstimation,
      });
    }

    const result = await this._runInBlockContext(blockNumberOrPending, () =>
      this._runTxAndRevertMutations(tx, blockNumberOrPending)
    );

    if (!result.exit.isError()) {
      return initialEstimation;
    }

    return this._binarySearchEstimation(
      blockNumberOrPending,
      txParams,
      initialEstimation,
      this.getBlockGasLimit()
    );
  }

  private async _binarySearchEstimation(
    blockNumberOrPending: bigint | "pending",
    txParams: TransactionParams,
    highestFailingEstimation: bigint,
    lowestSuccessfulEstimation: bigint,
    roundNumber = 0
  ): Promise<bigint> {
    if (lowestSuccessfulEstimation <= highestFailingEstimation) {
      // This shouldn't happen, but we don't want to go into an infinite loop
      // if it ever happens
      return lowestSuccessfulEstimation;
    }

    const MAX_GAS_ESTIMATION_IMPROVEMENT_ROUNDS = 20;

    const diff = lowestSuccessfulEstimation - highestFailingEstimation;

    const minDiff =
      highestFailingEstimation >= 4_000_000n
        ? 50_000
        : highestFailingEstimation >= 1_000_000n
        ? 10_000
        : highestFailingEstimation >= 100_000n
        ? 1_000
        : highestFailingEstimation >= 50_000n
        ? 500
        : highestFailingEstimation >= 30_000n
        ? 300
        : 200;

    if (diff <= minDiff) {
      return lowestSuccessfulEstimation;
    }

    if (roundNumber > MAX_GAS_ESTIMATION_IMPROVEMENT_ROUNDS) {
      return lowestSuccessfulEstimation;
    }

    const binSearchNewEstimation = highestFailingEstimation + diff / 2n;

    const optimizedEstimation =
      roundNumber === 0
        ? 3n * highestFailingEstimation
        : binSearchNewEstimation;

    const newEstimation =
      optimizedEstimation > binSearchNewEstimation
        ? binSearchNewEstimation
        : optimizedEstimation;

    // Let other things execute
    await new Promise((resolve) => setImmediate(resolve));

    const tx = await this._getFakeTransaction({
      ...txParams,
      gasLimit: newEstimation,
    });

    const result = await this._runInBlockContext(blockNumberOrPending, () =>
      this._runTxAndRevertMutations(tx, blockNumberOrPending)
    );

    if (!result.exit.isError()) {
      return this._binarySearchEstimation(
        blockNumberOrPending,
        txParams,
        highestFailingEstimation,
        newEstimation,
        roundNumber + 1
      );
    }

    return this._binarySearchEstimation(
      blockNumberOrPending,
      txParams,
      newEstimation,
      lowestSuccessfulEstimation,
      roundNumber + 1
    );
  }

  /**
   * This function runs a transaction and reverts all the modifications that it
   * makes.
   */
  private async _runTxAndRevertMutations(
    tx: TypedTransaction,
    blockNumberOrPending: bigint | "pending",
    forceBaseFeeZero = false
  ): Promise<RunTxResult> {
    let blockContext: Block | undefined;

    if (blockNumberOrPending === "pending") {
      // the new block has already been mined by _runInBlockContext hence we take latest here
      blockContext = await this.getLatestBlock();
    } else {
      // We know that this block number exists, because otherwise
      // there would be an error in the RPC layer.
      const block = await this.getBlockByNumber(blockNumberOrPending);
      assertHardhatInvariant(
        block !== undefined,
        "Tried to run a tx in the context of a non-existent block"
      );

      blockContext = block;

      // we don't need to add the tx to the block because runTx doesn't
      // know anything about the txs in the current block
    }

    const [result] = await this._vm.dryRun(tx, blockContext, forceBaseFeeZero);
    return result;
  }

  private async _computeFilterParams(
    filterParams: FilterParams,
    isFilter: boolean
  ): Promise<FilterParams> {
    const latestBlockNumber = this.getLatestBlockNumber();
    const newFilterParams = { ...filterParams };

    if (newFilterParams.fromBlock === LATEST_BLOCK) {
      newFilterParams.fromBlock = latestBlockNumber;
    }

    if (!isFilter && newFilterParams.toBlock === LATEST_BLOCK) {
      newFilterParams.toBlock = latestBlockNumber;
    }

    if (newFilterParams.toBlock > latestBlockNumber) {
      newFilterParams.toBlock = latestBlockNumber;
    }
    if (newFilterParams.fromBlock > latestBlockNumber) {
      newFilterParams.fromBlock = latestBlockNumber;
    }

    return newFilterParams;
  }

  private _newDeadline(): Date {
    const dt = new Date();
    dt.setMinutes(dt.getMinutes() + 5); // This will not overflow
    return dt;
  }

  private _getNextFilterId(): bigint {
    this._lastFilterId++;

    return this._lastFilterId;
  }

  private _filterIdToFiltersKey(filterId: bigint): string {
    return filterId.toString();
  }

  private _emitEthEvent(filterId: bigint, result: any) {
    this.emit("ethEvent", {
      result,
      filterId,
    });
  }

  private async _getNonce(
    address: Address,
    blockNumberOrPending: bigint | "pending"
  ): Promise<bigint> {
    if (blockNumberOrPending === "pending") {
      return this.getAccountNextPendingNonce(address);
    }

    return this._runInBlockContext(blockNumberOrPending, async () => {
      const account = await this._vm.getAccount(address);

      return account.nonce;
    });
  }

  private async _isTransactionMined(hash: Buffer): Promise<boolean> {
    const txReceipt = await this.getTransactionReceipt(hash);
    return txReceipt !== undefined;
  }

  private _isTxMinable(
    tx: TypedTransaction,
    nextBlockBaseFeePerGas?: bigint
  ): boolean {
    const txMaxFee = "gasPrice" in tx ? tx.gasPrice : tx.maxFeePerGas;

    const canPayBaseFee =
      nextBlockBaseFeePerGas !== undefined
        ? txMaxFee >= nextBlockBaseFeePerGas
        : true;

    const atLeastMinGasPrice = txMaxFee >= this._minGasPrice;

    return canPayBaseFee && atLeastMinGasPrice;
  }

  private async _persistIrregularWorldState(): Promise<void> {
    this._irregularStatesByBlockNumber.set(
      this.getLatestBlockNumber(),
      await this._vm.getStateRoot()
    );
  }

  public isEip1559Active(blockNumberOrPending?: bigint | "pending"): boolean {
    if (
      blockNumberOrPending !== undefined &&
      blockNumberOrPending !== "pending"
    ) {
      return this._common.hardforkGteHardfork(
        selectHardfork(
          this._forkBlockNumber,
          this._common.hardfork(),
          this._hardforkActivations,
          blockNumberOrPending
        ),
        "london"
      );
    }
    return this._common.gteHardfork("london");
  }

  public isPostMergeHardfork(): boolean {
    return hardforkGte(this.hardfork, HardforkName.MERGE);
  }

  public setPrevRandao(prevRandao: Buffer): void {
    this._mixHashGenerator.setNext(prevRandao);
  }

  public async getClientVersion(): Promise<string> {
    const hardhatPackage = await getPackageJson();
    const ethereumjsVMPackage = require("@nomicfoundation/ethereumjs-vm/package.json");
    return `HardhatNetwork/${hardhatPackage.version}/@nomicfoundation/ethereumjs-vm/${ethereumjsVMPackage.version}`;
  }

  public async getMetadata(): Promise<HardhatMetadata> {
    const clientVersion = await this.getClientVersion();

    const instanceIdHex = BigIntUtils.toEvmWord(this._instanceId);
    const instanceId = `0x${instanceIdHex}`;

    const latestBlock = await this.getLatestBlock();

    const latestBlockHashHex = latestBlock.header.hash().toString("hex");
    const latestBlockHash = `0x${latestBlockHashHex}`;

    const metadata: HardhatMetadata = {
      clientVersion,
      chainId: this._configChainId,
      instanceId,
      latestBlockNumber: Number(latestBlock.header.number),
      latestBlockHash,
    };

    if (this._forkBlockNumber !== undefined) {
      assertHardhatInvariant(
        this._forkNetworkId !== undefined,
        "this._forkNetworkId should be defined if this._forkBlockNumber is defined"
      );
      assertHardhatInvariant(
        this._forkBlockHash !== undefined,
        "this._forkBlockhash should be defined if this._forkBlockNumber is defined"
      );

      metadata.forkedNetwork = {
        chainId: this._forkNetworkId,
        forkBlockNumber: Number(this._forkBlockNumber),
        forkBlockHash: this._forkBlockHash,
      };
    }

    return metadata;
  }

  private _getNextMixHash(): Buffer {
    return this._mixHashGenerator.next();
  }

  private async _getEstimateGasFeePriceFields(
    callParams: CallParams,
    blockNumberOrPending: bigint | "pending"
  ): Promise<
    | { gasPrice: bigint }
    | { maxFeePerGas: bigint; maxPriorityFeePerGas: bigint }
  > {
    if (
      !this.isEip1559Active(blockNumberOrPending) ||
      callParams.gasPrice !== undefined
    ) {
      return { gasPrice: callParams.gasPrice ?? (await this.getGasPrice()) };
    }

    let maxFeePerGas = callParams.maxFeePerGas;
    let maxPriorityFeePerGas = callParams.maxPriorityFeePerGas;

    if (maxPriorityFeePerGas === undefined) {
      maxPriorityFeePerGas = await this.getMaxPriorityFeePerGas();

      if (maxFeePerGas !== undefined && maxFeePerGas < maxPriorityFeePerGas) {
        maxPriorityFeePerGas = maxFeePerGas;
      }
    }

    if (maxFeePerGas === undefined) {
      if (blockNumberOrPending === "pending") {
        const baseFeePerGas = await this.getNextBlockBaseFeePerGas();
        maxFeePerGas = 2n * baseFeePerGas! + maxPriorityFeePerGas;
      } else {
        const block = await this.getBlockByNumber(blockNumberOrPending);

        maxFeePerGas =
          maxPriorityFeePerGas + (block!.header.baseFeePerGas ?? 0n);
      }
    }

    return { maxFeePerGas, maxPriorityFeePerGas };
  }
}

function selectHardfork(
  forkBlockNumber: bigint | undefined,
  currentHardfork: string,
  hardforkActivations: HardforkHistoryConfig,
  blockNumber: bigint
): string {
  if (forkBlockNumber === undefined || blockNumber >= forkBlockNumber) {
    return currentHardfork;
  }

  if (hardforkActivations.size === 0) {
    throw new InternalError(
      `No known hardfork for execution on historical block ${blockNumber.toString()} (relative to fork block number ${forkBlockNumber}). The node was not configured with a hardfork activation history.  See http://hardhat.org/custom-hardfork-history`
    );
  }

  /** search this._hardforkActivations for the highest block number that
   * isn't higher than blockNumber, and then return that found block number's
   * associated hardfork name. */
  const hardforkHistory: Array<[name: string, block: number]> = Array.from(
    hardforkActivations.entries()
  );
  const [hardfork, activationBlock] = hardforkHistory.reduce(
    ([highestHardfork, highestBlock], [thisHardfork, thisBlock]) =>
      thisBlock > highestBlock && thisBlock <= blockNumber
        ? [thisHardfork, thisBlock]
        : [highestHardfork, highestBlock]
  );
  if (hardfork === undefined || blockNumber < activationBlock) {
    throw new InternalError(
      `Could not find a hardfork to run for block ${blockNumber.toString()}, after having looked for one in the HardhatNode's hardfork activation history, which was: ${JSON.stringify(
        hardforkHistory
      )}. For more information, see https://hardhat.org/hardhat-network/reference/#config`
    );
  }

  if (!HARDHAT_NETWORK_SUPPORTED_HARDFORKS.includes(hardfork)) {
    throw new InternalError(
      `Tried to run a call or transaction in the context of a block whose hardfork is "${hardfork}", but Hardhat Network only supports the following hardforks: ${HARDHAT_NETWORK_SUPPORTED_HARDFORKS.join(
        ", "
      )}`
    );
  }

  return hardfork;
}<|MERGE_RESOLUTION|>--- conflicted
+++ resolved
@@ -250,11 +250,7 @@
 
     const node = new HardhatNode(
       vm,
-<<<<<<< HEAD
-=======
       instanceId,
-      stateManager,
->>>>>>> b2d8c63d
       blockchain,
       txPool,
       common,
@@ -338,13 +334,8 @@
   private _irregularStatesByBlockNumber: Map<bigint, Buffer> = new Map();
 
   private constructor(
-<<<<<<< HEAD
     private readonly _vm: VMAdapter,
-=======
-    private readonly _vm: VM,
     private readonly _instanceId: bigint,
-    private readonly _stateManager: StateManager,
->>>>>>> b2d8c63d
     private readonly _blockchain: HardhatBlockchainInterface,
     private readonly _txPool: TxPool,
     private readonly _common: Common,
